/*
 * Copyright (C) 2023 Intel Corporation.  All rights reserved.
 * SPDX-License-Identifier: Apache-2.0 WITH LLVM-exception
 */

import binaryen from 'binaryen';
import * as binaryenCAPI from './glue/binaryen.js';
import ts from 'typescript';
import { BuiltinNames } from '../../../lib/builtin/builtin_name.js';
import { UnimplementError } from '../../error.js';
import { dyntype } from './lib/dyntype/utils.js';
import { SemanticsKind } from '../../semantics/semantics_nodes.js';
import {
    ObjectType,
    Primitive,
    PrimitiveType,
    TypeParameterType,
    UnionType,
    ValueType,
    ValueTypeKind,
} from '../../semantics/value_types.js';
import {
    StringRefMeatureOp,
    StringRefNewOp,
    arrayToPtr,
    baseVtableType,
    emptyStructType,
    stringArrayTypeForStringRef,
} from './glue/transform.js';
import {
    stringTypeInfo,
    charArrayTypeInfo,
    stringArrayTypeInfo,
    stringArrayStructTypeInfo,
    stringArrayStructTypeInfoForStringRef,
} from './glue/packType.js';
import {
    PredefinedTypeId,
    SourceLocation,
    getBuiltInFuncName,
} from '../../utils.js';
import {
    NewLiteralArrayValue,
    SemanticsValue,
    SemanticsValueKind,
} from '../../semantics/value.js';
import { ObjectDescriptionType } from '../../semantics/runtime.js';
import { getConfig } from '../../../config/config_mgr.js';
import { memoryAlignment } from './memory.js';

/** typeof an any type object */
export const enum DynType {
    DynUnknown,
    DynNull,
    DynUndefined,
    DynObject,
    DynBoolean,
    DynNumber,
    DynString,
    DynFunction,
    DynSymbol,
    DynBigInt,
    DynExtRefObj,
    DynExtRefFunc,
    DynExtRefInfc,
    DynExtRefArray,
}

export interface FlattenLoop {
    label: string;
    condition?: binaryen.ExpressionRef;
    statements: binaryen.ExpressionRef;
    incrementor?: binaryen.ExpressionRef;
}

export interface IfStatementInfo {
    condition: binaryen.ExpressionRef;
    ifTrue: binaryen.ExpressionRef;
    ifFalse: binaryen.ExpressionRef;
}

export interface BackendLocalVar {
    type: binaryen.Type;
    index: number;
}

export enum ItableFlag {
    FIELD = 0,
    METHOD,
    GETTER,
    SETTER,
    ALL,
}

export const enum StructFieldIndex {
    VTABLE_INDEX = 0,
}

export const enum VtableFieldIndex {
    META_INDEX = 0,
}

export const SIZE_OF_META_FIELD = 12;

export const enum MetaDataOffset {
    TYPE_ID_OFFSET = 0,
    IMPL_ID_OFFSET = 4,
    COUNT_OFFSET = 8,
    FIELDS_PTR_OFFSET = 12,
}

export const enum MetaPropertyOffset {
    NAME_OFFSET = 0,
    FLAG_AND_INDEX_OFFSET = 4,
    TYPE_OFFSET = 8,
}

export interface SourceMapLoc {
    location: SourceLocation;
    ref: binaryen.ExpressionRef;
}

export const META_FLAG_MASK = 0x0000000f;
export const META_INDEX_MASK = 0xfffffff0;

export namespace UtilFuncs {
    export function getFuncName(
        moduleName: string,
        funcName: string,
        delimiter = '|',
    ) {
        return moduleName.concat(delimiter).concat(funcName);
    }

    export function getLastElemOfBuiltinName(builtinName: string) {
        const levelNames = builtinName.split(BuiltinNames.moduleDelimiter);
        return levelNames[levelNames.length - 1];
    }

    export function addWatFuncs(
        watModule: binaryen.Module,
        funcName: string,
        curModule: binaryen.Module,
    ) {
        const funcRef = watModule.getFunction(funcName);
        const funcInfo = binaryen.getFunctionInfo(funcRef);
        curModule.addFunction(
            funcInfo.name,
            funcInfo.params,
            funcInfo.results,
            funcInfo.vars,
            curModule.copyExpression(funcInfo.body),
        );
    }

    export function isSupportedStringOP(opKind: ts.SyntaxKind) {
        switch (opKind) {
            case ts.SyntaxKind.ExclamationEqualsToken:
            case ts.SyntaxKind.ExclamationEqualsEqualsToken:
            case ts.SyntaxKind.EqualsEqualsToken:
            case ts.SyntaxKind.EqualsEqualsEqualsToken:
            case ts.SyntaxKind.PlusToken:
            case ts.SyntaxKind.BarBarToken:
                return true;
            default:
                return false;
        }
    }

    export const wasmStringMap = new Map<string, number>();

    export function getCString(str: string) {
        if (wasmStringMap.has(str)) {
            return wasmStringMap.get(str) as number;
        }
        const wasmStr = binaryenCAPI._malloc(str.length + 1);
        let index = wasmStr;
        // consider UTF-8 only
        for (let i = 0; i < str.length; i++) {
            binaryenCAPI.__i32_store8(index++, str.codePointAt(i) as number);
        }
        binaryenCAPI.__i32_store8(index, 0);
        wasmStringMap.set(str, wasmStr);
        return wasmStr;
    }

    export function clearWasmStringMap() {
        wasmStringMap.clear();
    }

    export function utf16ToUtf8(utf16String: string): string {
        let utf8String = '';

        for (let i = 0; i < utf16String.length; i++) {
            const charCode = utf16String.charCodeAt(i);
            if (charCode <= 0x7f) {
                utf8String += String.fromCharCode(charCode);
            } else if (charCode <= 0x7ff) {
                utf8String += String.fromCharCode(
                    0xc0 | ((charCode >> 6) & 0x1f),
                );
                utf8String += String.fromCharCode(0x80 | (charCode & 0x3f));
            } else {
                utf8String += String.fromCharCode(
                    0xe0 | ((charCode >> 12) & 0x0f),
                );
                utf8String += String.fromCharCode(
                    0x80 | ((charCode >> 6) & 0x3f),
                );
                utf8String += String.fromCharCode(0x80 | (charCode & 0x3f));
            }
        }

        return utf8String;
    }
}

export namespace FunctionalFuncs {
    /* We need to get the dyntype context again and again, so we cache it
        here and don't call module.global.get every time */

    let dyntypeContextRef: binaryen.ExpressionRef | undefined;

    export function getEmptyRef(module: binaryen.Module) {
        return binaryenCAPI._BinaryenRefNull(
            module.ptr,
            emptyStructType.typeRef,
        );
    }

    export function resetDynContextRef() {
        dyntypeContextRef = undefined;
    }

    export function getDynContextRef(module: binaryen.Module) {
        if (!dyntypeContextRef) {
            /* module.global.get will cause memory leak issue,
                so we use C-API instead */
            dyntypeContextRef = binaryenCAPI._BinaryenGlobalGet(
                module.ptr,
                UtilFuncs.getCString(dyntype.dyntype_context),
                dyntype.dyn_ctx_t,
            );
        }

        return dyntypeContextRef;
    }

    export function flattenLoopStatement(
        module: binaryen.Module,
        loopStatementInfo: FlattenLoop,
        kind: SemanticsKind,
    ): binaryen.ExpressionRef {
        const condition = loopStatementInfo.condition || module.i32.const(1);
        const ifStatementInfo: IfStatementInfo = {
            condition: condition,
            ifTrue: binaryen.none,
            ifFalse: binaryen.none,
        };
        if (kind !== SemanticsKind.DOWHILE) {
            const ifTrueBlockArray: binaryen.ExpressionRef[] = [];
            if (loopStatementInfo.statements !== binaryen.none) {
                ifTrueBlockArray.push(loopStatementInfo.statements);
            }
            if (kind === SemanticsKind.FOR && loopStatementInfo.incrementor) {
                ifTrueBlockArray.push(
                    <binaryen.ExpressionRef>loopStatementInfo.incrementor,
                );
            }
            ifTrueBlockArray.push(module.br(loopStatementInfo.label));
            const ifTrueBlock = module.block(null, ifTrueBlockArray);
            ifStatementInfo.ifTrue = ifTrueBlock;
            return module.if(ifStatementInfo.condition, ifStatementInfo.ifTrue);
        } else {
            ifStatementInfo.ifTrue = module.br(loopStatementInfo.label);
            const blockArray: binaryen.ExpressionRef[] = [];
            if (loopStatementInfo.statements !== binaryen.none) {
                blockArray.push(loopStatementInfo.statements);
            }
            const ifExpression = module.if(
                ifStatementInfo.condition,
                ifStatementInfo.ifTrue,
            );
            blockArray.push(ifExpression);
            return module.block(null, blockArray);
        }
    }

    export function getVarDefaultValue(
        module: binaryen.Module,
        typeKind: ValueTypeKind,
        defaultValue?: binaryen.ExpressionRef,
    ): binaryen.ExpressionRef {
        switch (typeKind) {
            case ValueTypeKind.NUMBER:
                return defaultValue ? defaultValue : module.f64.const(0);
            case ValueTypeKind.BOOLEAN:
                return defaultValue ? defaultValue : module.i32.const(0);
            default:
                return getEmptyRef(module);
        }
    }

    /** for non-optional, return the type itself
     * for optional type(T|undefined) type, return the type without undefined
     */
    export function getStaticType(type: ValueType) {
        if (type instanceof UnionType) {
            if (type.types.size === 2 && type.types.has(Primitive.Undefined)) {
                for (const t of type.types) {
                    if (t !== Primitive.Undefined) {
                        return t;
                    }
                }
            }
        }
        return type;
    }

    export function isUnionWithUndefined(type: ValueType) {
        return (
            type instanceof UnionType &&
            type.types.size == 2 &&
            type.types.has(Primitive.Undefined)
        );
    }

    export function generateStringForStructArrayStr(
        module: binaryen.Module,
        value: string,
    ) {
        const valueLen = value.length;
        let strRelLen = valueLen;
        const charArray = [];
        for (let i = 0; i < valueLen; i++) {
            const codePoint = value.codePointAt(i)!;
            if (codePoint > 0xffff) {
                i++;
                strRelLen--;
            }
            charArray.push(module.i32.const(codePoint));
        }
        const valueContent = binaryenCAPI._BinaryenArrayNewFixed(
            module.ptr,
            charArrayTypeInfo.heapTypeRef,
            arrayToPtr(charArray).ptr,
            strRelLen,
        );
        const wasmStringValue = binaryenCAPI._BinaryenStructNew(
            module.ptr,
            arrayToPtr([module.i32.const(0), valueContent]).ptr,
            2,
            stringTypeInfo.heapTypeRef,
        );
        return wasmStringValue;
    }

    export function generateStringForStringref(
        module: binaryen.Module,
        ptr: binaryen.ExpressionRef,
        len: binaryen.ExpressionRef,
    ) {
        return binaryenCAPI._BinaryenStringNew(
            module.ptr,
            StringRefNewOp.UTF8,
            ptr,
            len,
            0,
            0,
            false,
        );
    }

    export function generateDynNumber(
        module: binaryen.Module,
        dynValue: binaryen.ExpressionRef,
    ) {
        return module.call(
            dyntype.dyntype_new_number,
            [getDynContextRef(module), dynValue],
            dyntype.dyn_value_t,
        );
    }

    export function generateDynBoolean(
        module: binaryen.Module,
        dynValue: binaryen.ExpressionRef,
    ) {
        return module.call(
            dyntype.dyntype_new_boolean,
            [getDynContextRef(module), dynValue],
            dyntype.dyn_value_t,
        );
    }

    export function generateDynString(
        module: binaryen.Module,
        dynValue: binaryen.ExpressionRef,
    ) {
        return module.call(
            dyntype.dyntype_new_string,
            [getDynContextRef(module), dynValue],
            dyntype.dyn_value_t,
        );
    }

    export function generateDynNull(module: binaryen.Module) {
        return module.call(
            dyntype.dyntype_new_null,
            [getDynContextRef(module)],
            dyntype.dyn_value_t,
        );
    }

    export function isDynUndefined(
        module: binaryen.Module,
        valueRef: binaryen.ExpressionRef,
    ) {
        return module.call(
            dyntype.dyntype_is_undefined,
            [getDynContextRef(module), valueRef],
            binaryen.i32,
        );
    }

    export function generateDynUndefined(module: binaryen.Module) {
        return module.call(
            dyntype.dyntype_new_undefined,
            [getDynContextRef(module)],
            dyntype.dyn_value_t,
        );
    }

    export function generateDynArray(
        module: binaryen.Module,
        arrLenRef: binaryen.ExpressionRef,
    ) {
        return module.call(
            dyntype.dyntype_new_array,
            [getDynContextRef(module), arrLenRef],
            dyntype.dyn_value_t,
        );
    }

    export function generateDynObj(module: binaryen.Module) {
        return module.call(
            dyntype.dyntype_new_object,
            [getDynContextRef(module)],
            dyntype.dyn_value_t,
        );
    }

    export function setDynArrElem(
        module: binaryen.Module,
        arrValueRef: binaryen.ExpressionRef,
        idxRef: binaryen.ExpressionRef,
        elemValueRef: binaryen.ExpressionRef,
    ) {
        return module.call(
            dyntype.dyntype_set_elem,
            [getDynContextRef(module), arrValueRef, idxRef, elemValueRef],
            dyntype.cvoid,
        );
    }

    export function getDynArrElem(
        module: binaryen.Module,
        arrValueRef: binaryen.ExpressionRef,
        idxRef: binaryen.ExpressionRef,
    ) {
        return module.call(
            dyntype.dyntype_get_elem,
            [getDynContextRef(module), arrValueRef, idxRef],
            dyntype.dyn_value_t,
        );
    }

    export function setDynObjProp(
        module: binaryen.Module,
        objValueRef: binaryen.ExpressionRef,
        propNameRef: binaryen.ExpressionRef,
        propValueRef: binaryen.ExpressionRef,
    ) {
        return module.call(
            dyntype.dyntype_set_property,
            [getDynContextRef(module), objValueRef, propNameRef, propValueRef],
            dyntype.int,
        );
    }

    export function getDynObjProp(
        module: binaryen.Module,
        objValueRef: binaryen.ExpressionRef,
        propNameRef: binaryen.ExpressionRef,
    ) {
        return module.call(
            dyntype.dyntype_get_property,
            [getDynContextRef(module), objValueRef, propNameRef],
            dyntype.dyn_value_t,
        );
    }

    export function getObjKeys(
        module: binaryen.Module,
        objValueRef: binaryen.ExpressionRef,
    ) {
        return module.call(
            dyntype.dyntype_get_keys,
            [getDynContextRef(module), objValueRef],
            dyntype.dyn_value_t,
        );
    }

    export function generateDynExtref(
        module: binaryen.Module,
        dynValue: binaryen.ExpressionRef,
        tagRef: binaryen.ExpressionRef,
    ) {
        /* table type is anyref, no need to cast */
        const dynFuncName: string = getBuiltInFuncName(BuiltinNames.newExtRef);
        /* call newExtRef */
        const newExternRef = module.call(
            dynFuncName,
            [
                module.global.get(dyntype.dyntype_context, dyntype.dyn_ctx_t),
                tagRef,
                dynValue,
            ],
            binaryen.anyref,
        );
        return newExternRef;
    }

    export function getExtTagRefByTypeKind(
        module: binaryen.Module,
        typeKind: ValueTypeKind,
    ) {
        let extObjKind: dyntype.ExtObjKind = 0;
        switch (typeKind) {
            case ValueTypeKind.OBJECT:
            case ValueTypeKind.INTERFACE: {
                extObjKind = dyntype.ExtObjKind.ExtObj;
                break;
            }
            case ValueTypeKind.FUNCTION: {
                extObjKind = dyntype.ExtObjKind.ExtFunc;
                break;
            }
            case ValueTypeKind.ARRAY: {
                extObjKind = dyntype.ExtObjKind.ExtArray;
                break;
            }
        }
        return module.i32.const(extObjKind);
    }

    export function generateDynExtrefByTypeKind(
        module: binaryen.Module,
        dynValue: binaryen.ExpressionRef,
        extrefTypeKind: ValueTypeKind,
    ) {
        /** workaround: Now Method's type in interface is always function type, but because of
         * optional, it can be anyref, so here also need to check if it is anyref
         */
        const type = binaryen.getExpressionType(dynValue);
        if (
            extrefTypeKind === ValueTypeKind.FUNCTION &&
            type === binaryen.anyref
        ) {
            return dynValue;
        }

        const tagRef = getExtTagRefByTypeKind(module, extrefTypeKind);
        return generateDynExtref(module, dynValue, tagRef);
    }

    export function generateCondition(
        module: binaryen.Module,
        exprRef: binaryen.ExpressionRef,
        srckind: ValueTypeKind,
    ) {
        const type = binaryen.getExpressionType(exprRef);
        let res: binaryen.ExpressionRef;

        if (binaryen.getExpressionType(exprRef) === binaryen.i32) {
            /* Sometimes the value has already been casted,
                no need to cast again */
            return exprRef;
        }

        if (srckind === ValueTypeKind.BOOLEAN) {
            res = exprRef;
        } else if (srckind === ValueTypeKind.NUMBER) {
            const n0 = module.f64.ne(exprRef, module.f64.const(0));
            const nNaN = module.f64.eq(exprRef, exprRef);
            res = module.i32.and(n0, nNaN);
        } else if (
            srckind === ValueTypeKind.ANY ||
            srckind === ValueTypeKind.UNDEFINED ||
            srckind === ValueTypeKind.UNION ||
            // for class/infc method, the ValueTypeKind cant represent the wasm type
            type === binaryen.anyref
        ) {
            const targetFunc = getBuiltInFuncName(BuiltinNames.anyrefCond);
            res = module.call(targetFunc, [exprRef], binaryen.i32);
        } else if (srckind === ValueTypeKind.STRING) {
            // '' => false, '123' => true
            let len: binaryen.ExpressionRef;
            if (getConfig().enableStringRef) {
                len = binaryenCAPI._BinaryenStringMeasure(
                    module.ptr,
                    StringRefMeatureOp.WTF16,
                    exprRef,
                );
            } else {
                const strArray = binaryenCAPI._BinaryenStructGet(
                    module.ptr,
                    1,
                    exprRef,
                    charArrayTypeInfo.typeRef,
                    false,
                );
                len = binaryenCAPI._BinaryenArrayLen(module.ptr, strArray);
            }
            res = module.i32.ne(len, module.i32.const(0));
        } else {
            res = module.i32.eqz(
                binaryenCAPI._BinaryenRefIsNull(module.ptr, exprRef),
            );
        }
        return res;
    }

    export function unboxAny(
        module: binaryen.Module,
        anyExprRef: binaryen.ExpressionRef,
        typeKind: ValueTypeKind,
        wasmType: binaryen.Type,
    ) {
        switch (typeKind) {
            case ValueTypeKind.NUMBER:
            case ValueTypeKind.BOOLEAN:
            case ValueTypeKind.STRING:
            case ValueTypeKind.NULL:
            case ValueTypeKind.ANY:
            case ValueTypeKind.UNION:
            case ValueTypeKind.UNDEFINED:
                return unboxAnyToBase(module, anyExprRef, typeKind);
            case ValueTypeKind.INTERFACE:
            case ValueTypeKind.ARRAY:
            case ValueTypeKind.OBJECT:
            case ValueTypeKind.FUNCTION: {
                return unboxAnyToExtref(module, anyExprRef, wasmType);
            }
            default:
                throw Error(`unboxAny: error kind  ${typeKind}`);
        }
    }

    export function unboxAnyToBase(
        module: binaryen.Module,
        anyExprRef: binaryen.ExpressionRef,
        typeKind: ValueTypeKind,
    ) {
        let cvtFuncName = '';
        let binaryenType: binaryen.Type;

        if (
            typeKind === ValueTypeKind.ANY ||
            typeKind === ValueTypeKind.UNION
        ) {
            return anyExprRef;
        }
        if (typeKind === ValueTypeKind.NULL) {
            return getEmptyRef(module);
        }
        if (typeKind === ValueTypeKind.UNDEFINED) {
            return generateDynUndefined(module);
        }

        /* native API's dynamic params */
        const dynParam = [getDynContextRef(module), anyExprRef];
        switch (typeKind) {
            case ValueTypeKind.NUMBER: {
                cvtFuncName = dyntype.dyntype_to_number;
                binaryenType = binaryen.f64;
                break;
            }
            case ValueTypeKind.BOOLEAN: {
                cvtFuncName = dyntype.dyntype_to_bool;
                binaryenType = binaryen.i32;
                /* Auto generate condition for boolean type */
                return generateCondition(module, anyExprRef, ValueTypeKind.ANY);
            }
            case ValueTypeKind.RAW_STRING:
            case ValueTypeKind.STRING: {
                const wasmStringType = getConfig().enableStringRef
                    ? binaryenCAPI._BinaryenTypeStringref()
                    : stringTypeInfo.typeRef;
                cvtFuncName = dyntype.dyntype_toString;
                binaryenType = wasmStringType;
                break;
            }
            default: {
                throw Error(
                    `unboxing any type to static type, unsupported static type : ${typeKind}`,
                );
            }
        }
        return module.call(cvtFuncName, dynParam, binaryenType);
    }

    export function isBaseType(
        module: binaryen.Module,
        anyExprRef: binaryen.ExpressionRef,
        condFuncName: string,
    ) {
        return module.call(
            condFuncName,
            [getDynContextRef(module), anyExprRef],
            dyntype.bool,
        );
    }

    export function convertTypeToI32(
        module: binaryen.Module,
        expression: binaryen.ExpressionRef,
        expressionType?: binaryen.Type,
    ): binaryen.ExpressionRef {
        const exprType = expressionType
            ? expressionType
            : binaryen.getExpressionType(expression);
        switch (exprType) {
            case binaryen.f64: {
                return module.i32.trunc_u_sat.f64(expression);
            }
            case binaryen.i32: {
                return expression;
            }
        }

        return binaryen.none;
    }

    export function convertTypeToI64(
        module: binaryen.Module,
        expression: binaryen.ExpressionRef,
        expressionType?: binaryen.Type,
    ): binaryen.ExpressionRef {
        const exprType = expressionType
            ? expressionType
            : binaryen.getExpressionType(expression);
        switch (expressionType) {
            case binaryen.f64: {
                return module.i64.trunc_u_sat.f64(expression);
            }
            case binaryen.i64: {
                return expression;
            }
        }
        return binaryen.none;
    }

    export function convertTypeToF64(
        module: binaryen.Module,
        expression: binaryen.ExpressionRef,
        expressionType?: binaryen.Type,
    ): binaryen.ExpressionRef {
        const exprType = expressionType
            ? expressionType
            : binaryen.getExpressionType(expression);
        switch (exprType) {
            case binaryen.i32: {
                return module.f64.convert_u.i32(expression);
            }
            case binaryen.i64: {
                return module.f64.convert_u.i64(expression);
            }
            case binaryen.f64: {
                return expression;
            }
        }
        return binaryen.none;
    }

    export function unboxAnyToExtref(
        module: binaryen.Module,
        anyExprRef: binaryen.ExpressionRef,
        wasmType: binaryen.Type,
    ) {
        let value: binaryen.ExpressionRef;
        if (wasmType === binaryen.anyref) {
            /* if wasm type is anyref type, then value may be a pure Quickjs value */
            value = anyExprRef;
        } else {
            /* unbox to externalRef */
            const tableIndex = module.call(
                dyntype.dyntype_to_extref,
                [getDynContextRef(module), anyExprRef],
                dyntype.int,
            );
            const externalRef = module.table.get(
                BuiltinNames.extrefTable,
                tableIndex,
                binaryen.anyref,
            );
            value = binaryenCAPI._BinaryenRefCast(
                module.ptr,
                externalRef,
                wasmType,
            );
        }
        return value;
    }

    export function boxToAny(
        module: binaryen.Module,
        valueRef: binaryen.ExpressionRef,
        value: SemanticsValue,
        arrLenRef?: binaryen.ExpressionRef,
    ) {
        let valueTypeKind = value.type.kind;
        /* value.type may be specialized, we should update the specialized type kind */
        if (value.type instanceof TypeParameterType) {
            const specializedType = (<TypeParameterType>value.type)
                .specialTypeArgument;
            if (specializedType) {
                valueTypeKind = specializedType.kind;
            } else {
                valueTypeKind = ValueTypeKind.ANY;
            }
        }
        const semanticsValueKind = value.kind;

        switch (valueTypeKind) {
            case ValueTypeKind.NUMBER:
            case ValueTypeKind.INT:
            case ValueTypeKind.BOOLEAN:
            case ValueTypeKind.STRING:
            case ValueTypeKind.RAW_STRING:
            case ValueTypeKind.NULL:
            case ValueTypeKind.UNDEFINED:
            case ValueTypeKind.ANY:
            case ValueTypeKind.UNION:
                return boxBaseTypeToAny(module, valueRef, valueTypeKind);
            case ValueTypeKind.INTERFACE:
            case ValueTypeKind.ARRAY:
            case ValueTypeKind.OBJECT: {
                switch (semanticsValueKind) {
                    case SemanticsValueKind.NEW_LITERAL_ARRAY:
                    case SemanticsValueKind.NEW_LITERAL_OBJECT:
                        return boxLiteralToAny(module, value, arrLenRef);
                    default: {
                        return boxNonLiteralToAny(
                            module,
                            valueRef,
                            valueTypeKind,
                        );
                    }
                }
            }
            case ValueTypeKind.FUNCTION: {
                return boxNonLiteralToAny(module, valueRef, valueTypeKind);
            }
            default:
                throw Error(`boxToAny: error kind  ${valueTypeKind}`);
        }
    }

    export function boxBaseTypeToAny(
        module: binaryen.Module,
        valueRef: binaryen.ExpressionRef,
        valueTypeKind: ValueTypeKind,
    ): binaryen.ExpressionRef {
        switch (valueTypeKind) {
            case ValueTypeKind.NUMBER:
                return generateDynNumber(module, valueRef);
            case ValueTypeKind.INT: {
                const floatNumber = module.f64.convert_u.i32(valueRef);
                return generateDynNumber(module, floatNumber);
            }
            case ValueTypeKind.BOOLEAN:
                return generateDynBoolean(module, valueRef);
            case ValueTypeKind.RAW_STRING:
            case ValueTypeKind.STRING: {
                return generateDynString(module, valueRef);
            }
            case ValueTypeKind.NULL:
                return generateDynNull(module);
            case ValueTypeKind.UNDEFINED:
                return generateDynUndefined(module);
            case ValueTypeKind.UNION:
            case ValueTypeKind.ANY:
                return valueRef;
            default:
                throw Error(`boxBaseTypeToAny: error kind ${valueTypeKind}`);
        }
    }

    export function boxLiteralToAny(
        module: binaryen.Module,
        value: SemanticsValue,
        arrLenRef?: binaryen.ExpressionRef,
    ): binaryen.ExpressionRef {
        const valueTypeKind = value.type.kind;
        switch (valueTypeKind) {
            case ValueTypeKind.OBJECT:
                return generateDynObj(module);
            case ValueTypeKind.ARRAY:
                return generateDynArray(module, arrLenRef!);
            default:
                throw Error(`boxLiteralToAny: error kind ${valueTypeKind}`);
        }
    }

    export function boxNonLiteralToAny(
        module: binaryen.Module,
        valueRef: binaryen.ExpressionRef,
        valueTypeKind: ValueTypeKind,
    ): binaryen.ExpressionRef {
        switch (valueTypeKind) {
            case ValueTypeKind.NUMBER:
            case ValueTypeKind.BOOLEAN:
            case ValueTypeKind.STRING:
            case ValueTypeKind.NULL:
            case ValueTypeKind.UNDEFINED:
                return boxBaseTypeToAny(module, valueRef, valueTypeKind);
            case ValueTypeKind.UNION:
            case ValueTypeKind.ANY:
                return valueRef;

            case ValueTypeKind.INTERFACE:
            case ValueTypeKind.ARRAY:
            case ValueTypeKind.OBJECT:
            case ValueTypeKind.FUNCTION: {
                return generateDynExtrefByTypeKind(
                    module,
                    valueRef,
                    valueTypeKind,
                );
            }
            default:
                throw Error(`boxNonLiteralToAny: error kind  ${valueTypeKind}`);
        }
    }

    export function operateF64F64(
        module: binaryen.Module,
        leftValueRef: binaryen.ExpressionRef,
        rightValueRef: binaryen.ExpressionRef,
        opKind: ts.SyntaxKind,
    ) {
        switch (opKind) {
            case ts.SyntaxKind.PlusToken: {
                return module.f64.add(leftValueRef, rightValueRef);
            }
            case ts.SyntaxKind.MinusToken: {
                return module.f64.sub(leftValueRef, rightValueRef);
            }
            case ts.SyntaxKind.AsteriskToken: {
                return module.f64.mul(leftValueRef, rightValueRef);
            }
            case ts.SyntaxKind.SlashToken: {
                return module.f64.div(leftValueRef, rightValueRef);
            }
            case ts.SyntaxKind.GreaterThanToken: {
                return module.f64.gt(leftValueRef, rightValueRef);
            }
            case ts.SyntaxKind.GreaterThanEqualsToken: {
                return module.f64.ge(leftValueRef, rightValueRef);
            }
            case ts.SyntaxKind.LessThanToken: {
                return module.f64.lt(leftValueRef, rightValueRef);
            }
            case ts.SyntaxKind.LessThanEqualsToken: {
                return module.f64.le(leftValueRef, rightValueRef);
            }
            case ts.SyntaxKind.LessThanLessThanToken: {
                return convertTypeToF64(
                    module,
                    module.i64.shl(
                        convertTypeToI64(module, leftValueRef, binaryen.f64),
                        convertTypeToI64(module, rightValueRef, binaryen.f64),
                    ),
                    binaryen.i64,
                );
            }
            case ts.SyntaxKind.EqualsEqualsToken:
            case ts.SyntaxKind.EqualsEqualsEqualsToken: {
                return module.f64.eq(leftValueRef, rightValueRef);
            }
            case ts.SyntaxKind.ExclamationEqualsToken:
            case ts.SyntaxKind.ExclamationEqualsEqualsToken: {
                return module.f64.ne(leftValueRef, rightValueRef);
            }
            case ts.SyntaxKind.AmpersandAmpersandToken: {
                return module.select(
                    convertTypeToI32(module, leftValueRef, binaryen.f64),
                    rightValueRef,
                    leftValueRef,
                    binaryen.f64,
                );
            }
            case ts.SyntaxKind.BarBarToken: {
                return module.select(
                    convertTypeToI32(module, leftValueRef, binaryen.f64),
                    leftValueRef,
                    rightValueRef,
                    binaryen.f64,
                );
            }
            case ts.SyntaxKind.AmpersandToken: {
                return convertTypeToF64(
                    module,
                    module.i64.and(
                        convertTypeToI64(module, leftValueRef, binaryen.f64),
                        convertTypeToI64(module, rightValueRef, binaryen.f64),
                    ),
                    binaryen.i64,
                );
            }
            case ts.SyntaxKind.BarToken: {
                return convertTypeToF64(
                    module,
                    module.i64.or(
                        convertTypeToI64(module, leftValueRef, binaryen.f64),
                        convertTypeToI64(module, rightValueRef, binaryen.f64),
                    ),
                    binaryen.i64,
                );
            }
            case ts.SyntaxKind.PercentToken: {
                const emptyRef = getEmptyRef(module);
                return module.call(
                    getBuiltInFuncName(BuiltinNames.percent),
                    [emptyRef, emptyRef, leftValueRef, rightValueRef],
                    binaryen.f64,
                );
            }
            default:
                throw new UnimplementError(`operateF64F64: ${opKind}`);
        }
    }

    export function operateStringString(
        module: binaryen.Module,
        leftValueRef: binaryen.ExpressionRef,
        rightValueRef: binaryen.ExpressionRef,
        opKind: ts.SyntaxKind,
    ) {
        let res: binaryen.ExpressionRef;

        switch (opKind) {
            case ts.SyntaxKind.ExclamationEqualsToken:
            case ts.SyntaxKind.ExclamationEqualsEqualsToken:
            case ts.SyntaxKind.EqualsEqualsToken:
            case ts.SyntaxKind.EqualsEqualsEqualsToken: {
                res = module.call(
                    UtilFuncs.getFuncName(
                        BuiltinNames.builtinModuleName,
                        BuiltinNames.stringEQFuncName,
                    ),
                    [leftValueRef, rightValueRef],
                    dyntype.bool,
                );

                if (
                    opKind === ts.SyntaxKind.ExclamationEqualsToken ||
                    opKind === ts.SyntaxKind.ExclamationEqualsEqualsToken
                ) {
                    res = module.i32.eqz(res);
                }

                break;
            }
            case ts.SyntaxKind.PlusToken: {
                const statementArray: binaryen.ExpressionRef[] = [];
                const arrayValue = binaryenCAPI._BinaryenArrayNewFixed(
                    module.ptr,
                    getConfig().enableStringRef
                        ? stringArrayTypeForStringRef.heapTypeRef
                        : stringArrayTypeInfo.heapTypeRef,
                    arrayToPtr([rightValueRef]).ptr,
                    1,
                );

                const arrayStruct = binaryenCAPI._BinaryenStructNew(
                    module.ptr,
                    arrayToPtr([arrayValue, module.i32.const(1)]).ptr,
                    2,
                    getConfig().enableStringRef
                        ? stringArrayStructTypeInfoForStringRef.heapTypeRef
                        : stringArrayStructTypeInfo.heapTypeRef,
                );

                statementArray.push(
                    module.call(
                        getBuiltInFuncName(BuiltinNames.stringConcatFuncName),
                        [getEmptyRef(module), leftValueRef, arrayStruct],
                        stringTypeInfo.typeRef,
                    ),
                );
                res = module.block(null, statementArray);
                break;
            }
            case ts.SyntaxKind.BarBarToken: {
                return module.select(
                    generateCondition(
                        module,
                        leftValueRef,
                        ValueTypeKind.STRING,
                    ),
                    leftValueRef,
                    rightValueRef,
                    stringTypeInfo.typeRef,
                );
            }
            default:
                throw new UnimplementError(
                    `operator doesn't support, ${opKind}`,
                );
        }

        return res;
    }

    export function operateRefRef(
        module: binaryen.Module,
        leftExprRef: binaryen.ExpressionRef,
        rightExprRef: binaryen.ExpressionRef,
        operatorKind: ts.SyntaxKind,
    ) {
        switch (operatorKind) {
            case ts.SyntaxKind.EqualsEqualsToken:
            case ts.SyntaxKind.EqualsEqualsEqualsToken: {
                return binaryenCAPI._BinaryenRefEq(
                    module.ptr,
                    leftExprRef,
                    rightExprRef,
                );
            }
            case ts.SyntaxKind.AmpersandAmpersandToken:
            case ts.SyntaxKind.BarBarToken: {
                const leftIsValidRef = module.i32.eqz(
                    binaryenCAPI._BinaryenRefIsNull(module.ptr, leftExprRef),
                );
                const rightIsValidRef = module.i32.eqz(
                    binaryenCAPI._BinaryenRefIsNull(module.ptr, rightExprRef),
                );
                if (operatorKind == ts.SyntaxKind.AmpersandAmpersandToken) {
                    return module.select(
                        leftIsValidRef,
                        rightIsValidRef,
                        leftIsValidRef,
                        binaryen.i32,
                    );
                } else {
                    return module.select(
                        leftIsValidRef,
                        leftIsValidRef,
                        rightIsValidRef,
                        binaryen.i32,
                    );
                }
            }
            default:
                throw new UnimplementError(
                    `operator doesn't support, ${operatorKind}`,
                );
        }
    }

    export function operateF64I32(
        module: binaryen.Module,
        leftValueRef: binaryen.ExpressionRef,
        rightValueRef: binaryen.ExpressionRef,
        opKind: ts.SyntaxKind,
    ) {
        switch (opKind) {
            case ts.SyntaxKind.AmpersandAmpersandToken: {
                return module.select(
                    convertTypeToI32(module, leftValueRef, binaryen.f64),
                    rightValueRef,
                    convertTypeToI32(module, leftValueRef, binaryen.f64),
                    binaryen.i32,
                );
            }
            case ts.SyntaxKind.BarBarToken: {
                return module.select(
                    convertTypeToI32(module, leftValueRef, binaryen.f64),
                    leftValueRef,
                    convertTypeToF64(module, rightValueRef, binaryen.i32),
                    binaryen.f64,
                );
            }
            case ts.SyntaxKind.EqualsEqualsToken:
            case ts.SyntaxKind.EqualsEqualsEqualsToken: {
                return module.f64.eq(
                    convertTypeToF64(module, leftValueRef),
                    convertTypeToF64(module, rightValueRef),
                );
            }
            default:
                throw new UnimplementError(
                    `operator doesn't support, ${opKind}`,
                );
        }
    }

    export function operateI32F64(
        module: binaryen.Module,
        leftValueRef: binaryen.ExpressionRef,
        rightValueRef: binaryen.ExpressionRef,
        opKind: ts.SyntaxKind,
    ) {
        switch (opKind) {
            case ts.SyntaxKind.AmpersandAmpersandToken: {
                const condition = Boolean(module.i32.eqz(leftValueRef));
                if (condition) {
                    return module.select(
                        leftValueRef,
                        convertTypeToI32(module, rightValueRef, binaryen.f64),
                        leftValueRef,
                        binaryen.i32,
                    );
                } else {
                    return rightValueRef;
                }
            }
            case ts.SyntaxKind.BarBarToken: {
                // if left is false, then condition is true
                const condition = Boolean(module.i32.eqz(leftValueRef));
                if (condition) {
                    return rightValueRef;
                } else {
                    return module.select(
                        leftValueRef,
                        convertTypeToF64(module, leftValueRef, binaryen.i32),
                        rightValueRef,
                        binaryen.f64,
                    );
                }
            }
            default:
                throw new UnimplementError(
                    `operator doesn't support, ${opKind}`,
                );
        }
    }

    export function operateI32I32(
        module: binaryen.Module,
        leftValueRef: binaryen.ExpressionRef,
        rightValueRef: binaryen.ExpressionRef,
        opKind: ts.SyntaxKind,
    ) {
        switch (opKind) {
            case ts.SyntaxKind.AmpersandAmpersandToken: {
                return module.select(
                    leftValueRef,
                    rightValueRef,
                    leftValueRef,
                    binaryen.i32,
                );
            }
            case ts.SyntaxKind.BarBarToken: {
                return module.select(
                    leftValueRef,
                    leftValueRef,
                    rightValueRef,
                    binaryen.i32,
                );
            }
            case ts.SyntaxKind.EqualsEqualsEqualsToken: {
                return module.i32.eq(leftValueRef, rightValueRef);
            }
            case ts.SyntaxKind.ExclamationEqualsEqualsToken: {
                return module.i32.ne(leftValueRef, rightValueRef);
            }
            default:
                throw new UnimplementError(
                    `operator doesn't support, ${opKind}`,
                );
        }
    }

    export function treatAsAny(typeKind: ValueTypeKind) {
        if (
            typeKind === ValueTypeKind.ANY ||
            typeKind === ValueTypeKind.UNION
        ) {
            return true;
        }

        return false;
    }

    export function operateAnyAny(
        module: binaryen.Module,
        leftValueRef: binaryen.ExpressionRef,
        rightValueRef: binaryen.ExpressionRef,
        opKind: ts.SyntaxKind,
    ) {
        // TODO: not support ref type cmp
        let res: binaryen.ExpressionRef;
        switch (opKind) {
            case ts.SyntaxKind.EqualsEqualsToken:
            case ts.SyntaxKind.EqualsEqualsEqualsToken:
            case ts.SyntaxKind.LessThanEqualsToken:
            case ts.SyntaxKind.LessThanToken:
            case ts.SyntaxKind.GreaterThanEqualsToken:
            case ts.SyntaxKind.GreaterThanToken:
            case ts.SyntaxKind.ExclamationEqualsToken:
            case ts.SyntaxKind.ExclamationEqualsEqualsToken: {
                res = module.call(
                    dyntype.dyntype_cmp,
                    [
                        getDynContextRef(module),
                        leftValueRef,
                        rightValueRef,
                        module.i32.const(opKind),
                    ],
                    binaryen.i32,
                );
                break;
            }
            default: {
                res = operateStaticToDyn(
                    module,
                    leftValueRef,
                    rightValueRef,
                    opKind,
                );
                break;
            }
        }
        return res;
    }

    export function operateStaticNullUndefined(
        module: binaryen.Module,
        leftValueType: ValueType,
        leftValueRef: binaryen.ExpressionRef,
        rightTypekind: ValueTypeKind,
        opKind: ts.SyntaxKind,
    ) {
        let res: binaryen.ExpressionRef;
        const isNotEqToken =
            opKind === ts.SyntaxKind.ExclamationEqualsToken ||
            opKind === ts.SyntaxKind.ExclamationEqualsEqualsToken
                ? true
                : false;
        if (leftValueType.kind === rightTypekind) {
            res = isNotEqToken ? 0 : 1;
        } else {
            res = isNotEqToken ? 1 : 0;
        }
        res = module.i32.const(res);
        // let xx: A | null === null;
        // xx === null
        if (
            !(leftValueType instanceof PrimitiveType) &&
            rightTypekind === ValueTypeKind.NULL
        ) {
            res = module.ref.is_null(leftValueRef);
            if (isNotEqToken) {
                res = module.i32.eqz(res);
            }
        }
        return res;
    }

    export function operatorAnyStatic(
        module: binaryen.Module,
        leftValueRef: binaryen.ExpressionRef,
        rightValueRef: binaryen.ExpressionRef,
        rightValueType: ValueType,
        opKind: ts.SyntaxKind,
    ) {
        let res: binaryen.ExpressionRef;
        const dynCtx = module.global.get(
            dyntype.dyntype_context,
            dyntype.dyn_ctx_t,
        );
        switch (opKind) {
            case ts.SyntaxKind.EqualsEqualsToken:
            case ts.SyntaxKind.EqualsEqualsEqualsToken:
            case ts.SyntaxKind.ExclamationEqualsToken:
            case ts.SyntaxKind.ExclamationEqualsEqualsToken: {
                if (rightValueType.kind === ValueTypeKind.NULL) {
                    res = module.call(
                        dyntype.dyntype_is_null,
                        [dynCtx, leftValueRef],
                        binaryen.i32,
                    );
                    // TODO: ref.null need table.get support in native API
                } else if (rightValueType.kind === ValueTypeKind.UNDEFINED) {
                    res = isDynUndefined(module, leftValueRef);
                } else if (rightValueType.kind === ValueTypeKind.NUMBER) {
                    res = operateF64F64ToDyn(
                        module,
                        leftValueRef,
                        rightValueRef,
                        opKind,
                        true,
                    );
                } else if (rightValueType.kind === ValueTypeKind.STRING) {
                    res = operateStrStrToDyn(
                        module,
                        leftValueRef,
                        rightValueRef,
                        opKind,
                        true,
                    );
                } else {
                    throw new UnimplementError(
                        `operand type doesn't support on any static operation, static type is ${rightValueType}`,
                    );
                }
                if (
                    opKind === ts.SyntaxKind.ExclamationEqualsToken ||
                    opKind === ts.SyntaxKind.ExclamationEqualsEqualsToken
                ) {
                    res = module.i32.eqz(res);
                }
                break;
            }
            default:
                if (rightValueType.kind === ValueTypeKind.NUMBER) {
                    res = operateF64F64ToDyn(
                        module,
                        leftValueRef,
                        rightValueRef,
                        opKind,
                        true,
                    );
                } else if (rightValueType.kind === ValueTypeKind.STRING) {
                    res = operateStrStrToDyn(
                        module,
                        leftValueRef,
                        rightValueRef,
                        opKind,
                        true,
                    );
                } else {
                    throw new UnimplementError(
                        `operator doesn't support on any static operation, ${opKind}`,
                    );
                }
        }
        return res;
    }

    export function judgeRealType(
        module: binaryen.Module,
        valueRef: binaryen.ExpressionRef,
        realType: ValueTypeKind,
    ) {
        const dynTypeCtx = getDynContextRef(module);
        let res = module.unreachable();
        switch (realType) {
            case ValueTypeKind.STRING: {
                res = module.call(
                    dyntype.dyntype_is_string,
                    [dynTypeCtx, valueRef],
                    binaryen.i32,
                );
                break;
            }
            case ValueTypeKind.NUMBER: {
                res = module.call(
                    dyntype.dyntype_is_number,
                    [dynTypeCtx, valueRef],
                    binaryen.i32,
                );
                break;
            }
        }
        return res;
    }

    export function operateStaticToDyn(
        module: binaryen.Module,
        leftValueRef: binaryen.ExpressionRef,
        rightValueRef: binaryen.ExpressionRef,
        opKind: ts.SyntaxKind,
    ) {
        const needStringOp = module.select(
            judgeRealType(module, leftValueRef, ValueTypeKind.STRING),
            judgeRealType(module, leftValueRef, ValueTypeKind.STRING),
            judgeRealType(module, rightValueRef, ValueTypeKind.STRING),
        );
        const needNumberOp = module.select(
            judgeRealType(module, leftValueRef, ValueTypeKind.NUMBER),
            judgeRealType(module, rightValueRef, ValueTypeKind.NUMBER),
            judgeRealType(module, leftValueRef, ValueTypeKind.NUMBER),
        );

        const ifFalseRef = module.unreachable();
        return module.if(
            needStringOp,
            operateStrStrToDyn(module, leftValueRef, rightValueRef, opKind),
            module.if(
                needNumberOp,
                operateF64F64ToDyn(module, leftValueRef, rightValueRef, opKind),
                ifFalseRef,
            ),
        );
    }

    export function operateF64F64ToDyn(
        module: binaryen.Module,
        leftValueRef: binaryen.ExpressionRef,
        rightValueRef: binaryen.ExpressionRef,
        opKind: ts.SyntaxKind,
        isRightStatic = false,
    ) {
        const tmpLeftNumberRef = module.call(
            dyntype.dyntype_to_number,
            [getDynContextRef(module), leftValueRef],
            binaryen.f64,
        );
        const tmpRightNumberRef = isRightStatic
            ? rightValueRef
            : module.call(
                  dyntype.dyntype_to_number,
                  [getDynContextRef(module), rightValueRef],
                  binaryen.f64,
              );
        const operateNumber = operateF64F64(
            module,
            tmpLeftNumberRef,
            tmpRightNumberRef,
            opKind,
        );
        return generateDynNumber(module, operateNumber);
    }

    export function operateStrStrToDyn(
        module: binaryen.Module,
        leftValueRef: binaryen.ExpressionRef,
        rightValueRef: binaryen.ExpressionRef,
        opKind: ts.SyntaxKind,
        isRightStatic = false,
    ) {
        const tmpLeftStrRef = unboxAnyToBase(
            module,
            leftValueRef,
            ValueTypeKind.STRING,
        );
        const tmpRightStrRef = isRightStatic
            ? rightValueRef
            : unboxAnyToBase(module, rightValueRef, ValueTypeKind.STRING);
        let operateStringRef = module.unreachable();
        if (UtilFuncs.isSupportedStringOP(opKind)) {
            operateStringRef = generateDynString(
                module,
                operateStringString(
                    module,
                    tmpLeftStrRef,
                    tmpRightStrRef,
                    opKind,
                ),
            );
        }
        return operateStringRef;
    }

    export function oprateF64F64ToDyn(
        module: binaryen.Module,
        leftNumberExpression: binaryen.ExpressionRef,
        rightNumberExpression: binaryen.ExpressionRef,
        operatorKind: ts.SyntaxKind,
    ) {
        // operate left expression and right expression
        const operateTotalNumber = operateF64F64(
            module,
            leftNumberExpression,
            rightNumberExpression,
            operatorKind,
        );
        // generate dynamic number
        if (
            operatorKind === ts.SyntaxKind.GreaterThanToken ||
            operatorKind === ts.SyntaxKind.GreaterThanEqualsToken ||
            operatorKind === ts.SyntaxKind.LessThanToken ||
            operatorKind === ts.SyntaxKind.LessThanEqualsToken ||
            operatorKind === ts.SyntaxKind.EqualsEqualsToken ||
            operatorKind === ts.SyntaxKind.EqualsEqualsEqualsToken ||
            operatorKind === ts.SyntaxKind.ExclamationEqualsToken ||
            operatorKind === ts.SyntaxKind.ExclamationEqualsEqualsToken
        ) {
            return operateTotalNumber;
        }
        return generateDynNumber(module, operateTotalNumber);
    }

    export function getArrayRefLen(
        module: binaryen.Module,
        arrStructRef: binaryen.ExpressionRef,
        arrayValue?: SemanticsValue,
        propLenRef?: binaryen.ExpressionRef,
        returnI32?: boolean,
    ): binaryen.ExpressionRef {
        let arrLenI32Ref: binaryen.ExpressionRef | undefined;
        if (!arrayValue || arrayValue.type.kind == ValueTypeKind.ARRAY) {
            arrLenI32Ref = binaryenCAPI._BinaryenStructGet(
                module.ptr,
                1,
                arrStructRef,
                binaryen.getExpressionType(arrStructRef),
                false,
            );
        } else if (arrayValue.type.kind == ValueTypeKind.ANY && propLenRef) {
            const anyArrRef = arrStructRef;
            arrLenI32Ref = module.i32.trunc_u.f64(
                unboxAnyToBase(
                    module,
                    getDynObjProp(module, anyArrRef, propLenRef),
                    ValueTypeKind.NUMBER,
                ),
            );
        }
        if (returnI32) {
            return arrLenI32Ref!;
        } else {
            return convertTypeToF64(
                module,
                arrLenI32Ref!,
                binaryen.getExpressionType(arrLenI32Ref!),
            );
        }
    }

    export function getStringRefLen(
        module: binaryen.Module,
        stringRef: binaryen.ExpressionRef,
    ): binaryen.ExpressionRef {
        let strLenI32: binaryen.ExpressionRef;
        if (getConfig().enableStringRef) {
            strLenI32 = binaryenCAPI._BinaryenStringMeasure(
                module.ptr,
                StringRefMeatureOp.WTF16,
                stringRef,
            );
        } else {
            const strArray = binaryenCAPI._BinaryenStructGet(
                module.ptr,
                1,
                stringRef,
                charArrayTypeInfo.typeRef,
                false,
            );
            strLenI32 = binaryenCAPI._BinaryenArrayLen(module.ptr, strArray);
        }
        const strLenF64 = convertTypeToF64(
            module,
            strLenI32,
            binaryen.getExpressionType(strLenI32),
        );
        return strLenF64;
    }

    export function getArrayElemByIdx(
        module: binaryen.Module,
        elemTypeRef: binaryen.Type,
        ownerRef: binaryen.ExpressionRef,
        ownerHeapTypeRef: binaryenCAPI.HeapTypeRef,
        idxRef: binaryen.ExpressionRef,
    ) {
        const arrayOriRef = binaryenCAPI._BinaryenStructGet(
            module.ptr,
            0,
            ownerRef,
            ownerHeapTypeRef,
            false,
        );
        return binaryenCAPI._BinaryenArrayGet(
            module.ptr,
            arrayOriRef,
            idxRef,
            elemTypeRef,
            false,
        );
    }

    export function getFieldFromMetaByOffset(
        module: binaryen.Module,
        meta: binaryen.ExpressionRef,
        offset: number,
    ) {
        return module.i32.load(offset, memoryAlignment, meta);
    }

    export function getWasmStructFieldByIndex(
        module: binaryen.Module,
        ref: binaryen.ExpressionRef,
        typeRef: binaryen.Type,
        idx: number,
    ) {
        return binaryenCAPI._BinaryenStructGet(
            module.ptr,
            idx,
            ref,
            typeRef,
            false,
        );
    }

    export function getWASMObjectVtable(
        module: binaryen.Module,
        ref: binaryen.ExpressionRef,
    ) {
        return getWasmStructFieldByIndex(
            module,
            ref,
            baseVtableType.typeRef,
            StructFieldIndex.VTABLE_INDEX,
        );
    }

    export function getWASMObjectMeta(
        module: binaryen.Module,
        ref: binaryen.ExpressionRef,
    ) {
        const vtable = getWASMObjectVtable(module, ref);
        return getWasmStructFieldByIndex(
            module,
            vtable,
            binaryen.i32,
            VtableFieldIndex.META_INDEX,
        );
    }

    export function getPropFlagFromObj(
        module: binaryen.Module,
        flagAndIndexRef: binaryen.ExpressionRef,
    ) {
        const flagRef = module.i32.and(flagAndIndexRef, module.i32.const(15));
        return flagRef;
    }

    export function getPropIndexFromObj(
        module: binaryen.Module,
        flagAndIndexRef: binaryen.ExpressionRef,
    ) {
        const indexRef = module.i32.shr_u(flagAndIndexRef, module.i32.const(4));
        return indexRef;
    }

    export function getPropTypeFromObj(
        module: binaryen.Module,
        meta: binaryen.ExpressionRef,
        name: binaryen.ExpressionRef,
        flag: binaryen.ExpressionRef,
    ) {
        return module.call(
            BuiltinNames.findPropertyType,
            [meta, name, module.i32.const(flag)],
            binaryen.i32,
        );
    }

    export function isPropertyExist(
        module: binaryen.Module,
        flagAndIndexRef: binaryen.ExpressionRef,
    ) {
        return module.i32.eq(flagAndIndexRef, module.i32.const(-1));
    }

    export function isFieldFlag(
        module: binaryen.Module,
        flagRef: binaryen.ExpressionRef,
    ) {
        return module.i32.eq(flagRef, module.i32.const(ItableFlag.FIELD));
    }

    export function isMethodFlag(
        module: binaryen.Module,
        flagRef: binaryen.ExpressionRef,
    ) {
        return module.i32.eq(flagRef, module.i32.const(ItableFlag.METHOD));
    }

    export function isShapeCompatible(
        module: binaryen.Module,
        typeId: number,
        metaRef: binaryen.ExpressionRef,
    ) {
        /* judge if type_id is equal or impl_id is equal */
        const infcTypeIdRef = module.i32.const(typeId);
        const objTypeIdRef = getFieldFromMetaByOffset(
            module,
            metaRef,
            MetaDataOffset.TYPE_ID_OFFSET,
        );
        const objImplIdRef = getFieldFromMetaByOffset(
            module,
            metaRef,
            MetaDataOffset.IMPL_ID_OFFSET,
        );
        const ifShapeCompatibal = module.i32.or(
            module.i32.eq(infcTypeIdRef, objTypeIdRef),
            module.i32.eq(infcTypeIdRef, objImplIdRef),
        );
        return ifShapeCompatibal;
    }

    export function getPredefinedTypeId(type: ValueType) {
        switch (type.kind) {
            case ValueTypeKind.UNDEFINED:
            case ValueTypeKind.UNION:
            case ValueTypeKind.TYPE_PARAMETER:
            case ValueTypeKind.ANY: {
                return PredefinedTypeId.ANY;
            }
            case ValueTypeKind.NULL:
                return PredefinedTypeId.NULL;
            case ValueTypeKind.INT:
                return PredefinedTypeId.INT;
            case ValueTypeKind.NUMBER:
                return PredefinedTypeId.NUMBER;
            case ValueTypeKind.BOOLEAN:
                return PredefinedTypeId.BOOLEAN;
            case ValueTypeKind.RAW_STRING:
            case ValueTypeKind.STRING:
                return PredefinedTypeId.STRING;
            case ValueTypeKind.FUNCTION:
                return PredefinedTypeId.FUNCTION;
            case ValueTypeKind.ARRAY:
                return PredefinedTypeId.ARRAY;
            case ValueTypeKind.INTERFACE:
            case ValueTypeKind.OBJECT: {
                const objType = type as ObjectType;
                return objType.typeId;
            }
            default:
                throw new UnimplementError(
                    `encounter type not assigned type id, type kind is ${type.kind}`,
                );
        }
    }
<<<<<<< HEAD

    export function isPropTypeIdEqual(
        module: binaryen.Module,
        propTypeIdRef1: binaryen.ExpressionRef,
        propTypeIdRef2: binaryen.ExpressionRef,
    ) {
        return module.i32.eq(propTypeIdRef1, propTypeIdRef2);
    }
=======
>>>>>>> 70e02425
}<|MERGE_RESOLUTION|>--- conflicted
+++ resolved
@@ -1840,7 +1840,6 @@
                 );
         }
     }
-<<<<<<< HEAD
 
     export function isPropTypeIdEqual(
         module: binaryen.Module,
@@ -1849,6 +1848,4 @@
     ) {
         return module.i32.eq(propTypeIdRef1, propTypeIdRef2);
     }
-=======
->>>>>>> 70e02425
 }