--- conflicted
+++ resolved
@@ -2037,10 +2037,7 @@
         vars: binaryen.Type[],
     ) {
         const stmts: binaryen.ExpressionRef[] = [];
-<<<<<<< HEAD
-=======
         // TODO: allocate linear memory through malloc
->>>>>>> 987c7e4c
         stmts.push(module.local.set(startIdx, module.i32.const(0)));
         vars.push(binaryen.i32);
         const loopIndexValue = module.local.get(startIdx, binaryen.i32);
@@ -2185,8 +2182,6 @@
         return module.block(null, stmts);
     }
 
-<<<<<<< HEAD
-=======
     export function generateConvertRule(
         fromType: ValueType,
         toType: ValueType,
@@ -2211,7 +2206,6 @@
         return NativeSignatureConversion.INVALID;
     }
 
->>>>>>> 987c7e4c
     export function parseNativeSignatureConversion(
         fromTypes: ValueType[],
         toTypes: ValueType[],
@@ -2224,76 +2218,7 @@
         }
         const convertRules: NativeSignatureConversion[] = [];
         for (let i = 0; i < fromTypes.length; i++) {
-<<<<<<< HEAD
-            switch (fromTypes[i].kind) {
-                case ValueTypeKind.OBJECT: {
-                    const className = (fromTypes[i] as ObjectType).meta.name;
-                    switch (className) {
-                        case BuiltinNames.ARRAYBUFFER: {
-                            switch (toTypes[i].kind) {
-                                case ValueTypeKind.INT: {
-                                    convertRules.push(
-                                        NativeSignatureConversion.ARRAYBUFFER_TO_I32,
-                                    );
-                                    break;
-                                }
-                                default: {
-                                    convertRules.push(
-                                        NativeSignatureConversion.INVALID,
-                                    );
-                                }
-                            }
-                            break;
-                        }
-                        default: {
-                            convertRules.push(
-                                NativeSignatureConversion.INVALID,
-                            );
-                        }
-                    }
-                    break;
-                }
-                case ValueTypeKind.INT: {
-                    switch (toTypes[i].kind) {
-                        case ValueTypeKind.OBJECT: {
-                            const className = (toTypes[i] as ObjectType).meta
-                                .name;
-                            switch (className) {
-                                case BuiltinNames.ARRAYBUFFER: {
-                                    convertRules.push(
-                                        NativeSignatureConversion.I32_TO_ARRAYBUFFER,
-                                    );
-                                    break;
-                                }
-                                default: {
-                                    convertRules.push(
-                                        NativeSignatureConversion.INVALID,
-                                    );
-                                }
-                            }
-                            break;
-                        }
-                        case ValueTypeKind.INT: {
-                            convertRules.push(
-                                NativeSignatureConversion.I32_TO_I32,
-                            );
-                            break;
-                        }
-                        default: {
-                            convertRules.push(
-                                NativeSignatureConversion.INVALID,
-                            );
-                        }
-                    }
-                    break;
-                }
-                default: {
-                    convertRules.push(NativeSignatureConversion.INVALID);
-                }
-            }
-=======
             convertRules.push(generateConvertRule(fromTypes[i], toTypes[i]));
->>>>>>> 987c7e4c
         }
         return convertRules;
     }
