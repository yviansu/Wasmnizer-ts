--- conflicted
+++ resolved
@@ -851,11 +851,7 @@
         }
         case CommentKind.Import: {
             const importInfoReg = commentStr.match(
-<<<<<<< HEAD
-                /@Import@\s*([^,]+)\s*,\s*([^@]+)/,
-=======
                 /@Import@([a-zA-Z0-9_$]+),([a-zA-Z0-9_$]+$)/,
->>>>>>> 987c7e4c
             );
             if (!importInfoReg) {
                 Logger.error('invalid information in Import comment');
@@ -870,11 +866,7 @@
             return obj;
         }
         case CommentKind.Export: {
-<<<<<<< HEAD
-            const exportInfoReg = commentStr.match(/@Export@\s*([^@]+)/);
-=======
             const exportInfoReg = commentStr.match(/@Export@([a-zA-Z0-9_$]+$)/);
->>>>>>> 987c7e4c
             if (!exportInfoReg) {
                 Logger.error('invalid information in Export comment');
                 return null;
